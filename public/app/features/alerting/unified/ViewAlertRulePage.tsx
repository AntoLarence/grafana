import React, { FC, useCallback, useEffect, useMemo } from 'react';
import { css } from '@emotion/css';
import { GrafanaTheme2 } from '@grafana/data';
<<<<<<< HEAD
import { Button, CodeEditor, Field, PageToolbar, TextArea, withErrorBoundary, useStyles2 } from '@grafana/ui';
import Page from 'app/core/components/Page/Page';
import { GrafanaRouteComponentProps } from 'app/core/navigation/types';
import { fetchPromRulesAction, fetchRulerRulesAction } from './state/actions';
import { contextSrv } from 'app/core/services/context_srv';
import { useUnifiedAlertingSelector } from './hooks/useUnifiedAlertingSelector';
import { equalIdentifiers, getRuleIdentifier, parseRuleIdentifier } from './utils/rules';
import { AlertingQueryRunner } from './state/AlertingQueryRunner';
import { useObservable } from 'react-use';
import { CombinedRule, RuleIdentifier, RuleNamespace } from 'app/types/unified-alerting';
import { useCombinedRuleNamespaces } from './hooks/useCombinedRuleNamespaces';
import { AsyncRequestState } from './utils/redux';
import { AlertQuery, RulerRulesConfigDTO } from 'app/types/unified-alerting-dto';
import { SerializedError } from '@reduxjs/toolkit';
import { RuleState } from './components/rules/RuleState';
=======
import { Button, PageToolbar, withErrorBoundary, useStyles2 } from '@grafana/ui';
import Page from 'app/core/components/Page/Page';
import { GrafanaRouteComponentProps } from 'app/core/navigation/types';
import { parseRuleIdentifier } from './utils/rules';
import { AlertingQueryRunner } from './state/AlertingQueryRunner';
import { useObservable } from 'react-use';
import { AlertQuery } from 'app/types/unified-alerting-dto';
import { useCombinedRule } from './hooks/useCombinedRule';
>>>>>>> 3cff01ab

type ViewAlertRuleProps = GrafanaRouteComponentProps<{ id?: string; sourceName?: string }>;
const isEditor = contextSrv.isEditor;
const ViewAlertRulePage: FC<ViewAlertRuleProps> = ({ match }) => {
  const { id, sourceName } = match.params;
  const { loading, error, result: rule } = useCombinedRule(getIdentifier(id), sourceName);
  const styles = useStyles2(getStyles);
  const runner = useMemo(() => new AlertingQueryRunner(), []);
  const data = useObservable(runner.get());

  const onRunQueries = useCallback(() => {
    const queries: AlertQuery[] = []; //alertRuleToQueries(result);

    if (queries.length === 0) {
      return;
    }

    runner.run(queries);
  }, [runner]);

  useEffect(() => {
    return () => runner.destroy();
  }, [runner]);

  if (!rule) {
    return <div>no alert rule</div>;
  }

  console.log('rule', rule);
  console.log('data', data);

  return (
    <Page>
      <PageToolbar title={rule.group.name} pageIcon="bell">
        {isEditor ? (
          <Button variant="primary" type="button">
            Edit
          </Button>
        ) : null}
        {isEditor ? (
          <Button variant="destructive" type="button">
            Delete
          </Button>
        ) : null}
      </PageToolbar>
      <div className={styles.content}>
        <div className={styles.quickInfo}>
          <RuleState rule={rule} isCreating={false} isDeleting={false} />
        </div>
        <div className={styles.info}>
          {Object.entries(rule.annotations).map(([key, value], index) => {
            return (
              <Field label={key} key={`${key}-${index}`}>
                <TextArea value={value} readOnly cols={15} rows={2} />
              </Field>
            );
          })}
        </div>
        <div className={styles.queries}>
          <h4>Queries</h4>
          {/*{rule &&*/}
          {/*  rule.data.map((query, index) => {*/}
          {/*    return (*/}
          {/*      <div key={index} className={styles.query}>*/}
          {/*        <span>vis</span>*/}
          {/*        <CodeEditor*/}
          {/*          language="json"*/}
          {/*          readOnly*/}
          {/*          value={JSON.stringify(query.model, null, 2)}*/}
          {/*          height={200}*/}
          {/*          showMiniMap={false}*/}
          {/*        />*/}
          {/*      </div>*/}
          {/*    );*/}
          {/*  })}*/}
        </div>
      </div>
    </Page>
  );
};

const getIdentifier = (id: string | undefined) => {
  if (!id) {
    return undefined;
  }

  return parseRuleIdentifier(decodeURIComponent(id));
};

const getStyles = (theme: GrafanaTheme2) => {
  const queryJsonHeight = 250;
  return {
    content: css`
      background: ${theme.colors.background.primary};
      border: 1px solid ${theme.colors.border.weak};
      border-radius: ${theme.shape.borderRadius()};
      margin: ${theme.spacing(0, 2, 2)};
      padding: ${theme.spacing(2)};
    `,
    quickInfo: css``,
    queries: css`
      width: 50%;
    `,
    query: css`
      height: ${queryJsonHeight}px;
    `,
    info: css`
      max-width: ${theme.breakpoints.values.md}px;
    `,
  };
};

export default withErrorBoundary(ViewAlertRulePage, { style: 'page' });<|MERGE_RESOLUTION|>--- conflicted
+++ resolved
@@ -1,32 +1,16 @@
 import React, { FC, useCallback, useEffect, useMemo } from 'react';
+import { useObservable } from 'react-use';
 import { css } from '@emotion/css';
 import { GrafanaTheme2 } from '@grafana/data';
-<<<<<<< HEAD
-import { Button, CodeEditor, Field, PageToolbar, TextArea, withErrorBoundary, useStyles2 } from '@grafana/ui';
-import Page from 'app/core/components/Page/Page';
-import { GrafanaRouteComponentProps } from 'app/core/navigation/types';
-import { fetchPromRulesAction, fetchRulerRulesAction } from './state/actions';
-import { contextSrv } from 'app/core/services/context_srv';
-import { useUnifiedAlertingSelector } from './hooks/useUnifiedAlertingSelector';
-import { equalIdentifiers, getRuleIdentifier, parseRuleIdentifier } from './utils/rules';
-import { AlertingQueryRunner } from './state/AlertingQueryRunner';
-import { useObservable } from 'react-use';
-import { CombinedRule, RuleIdentifier, RuleNamespace } from 'app/types/unified-alerting';
-import { useCombinedRuleNamespaces } from './hooks/useCombinedRuleNamespaces';
-import { AsyncRequestState } from './utils/redux';
-import { AlertQuery, RulerRulesConfigDTO } from 'app/types/unified-alerting-dto';
-import { SerializedError } from '@reduxjs/toolkit';
-import { RuleState } from './components/rules/RuleState';
-=======
-import { Button, PageToolbar, withErrorBoundary, useStyles2 } from '@grafana/ui';
+import { Button, PageToolbar, withErrorBoundary, useStyles2, Field, TextArea } from '@grafana/ui';
 import Page from 'app/core/components/Page/Page';
 import { GrafanaRouteComponentProps } from 'app/core/navigation/types';
 import { parseRuleIdentifier } from './utils/rules';
 import { AlertingQueryRunner } from './state/AlertingQueryRunner';
-import { useObservable } from 'react-use';
 import { AlertQuery } from 'app/types/unified-alerting-dto';
 import { useCombinedRule } from './hooks/useCombinedRule';
->>>>>>> 3cff01ab
+import { contextSrv } from 'app/core/services/context_srv';
+import { RuleState } from './components/rules/RuleState';
 
 type ViewAlertRuleProps = GrafanaRouteComponentProps<{ id?: string; sourceName?: string }>;
 const isEditor = contextSrv.isEditor;
