--- conflicted
+++ resolved
@@ -11,19 +11,11 @@
     }
 
     const frame = frames[0];
-<<<<<<< HEAD
 
     const values: MetricFindValue[] = [];
     const textField = frame.fields.find((f) => f.name === '__text');
     const valueField = frame.fields.find((f) => f.name === '__value');
 
-=======
-
-    const values: MetricFindValue[] = [];
-    const textField = frame.fields.find((f) => f.name === '__text');
-    const valueField = frame.fields.find((f) => f.name === '__value');
-
->>>>>>> 2a98ac1a
     if (textField && valueField) {
       for (let i = 0; i < textField.values.length; i++) {
         values.push({ text: '' + textField.values.get(i), value: '' + valueField.values.get(i) });
@@ -41,16 +33,10 @@
       }
     }
 
-<<<<<<< HEAD
-    return Array.from(new Set(values.map((v) => v.text))).map((text) => {
-      return { text, value: values.find((v) => v.text === text)?.value } as MetricFindValue;
-    });
-=======
     return Array.from(new Set(values.map((v) => v.text))).map((text) => ({
       text,
       value: values.find((v) => v.text === text)?.value,
     }));
->>>>>>> 2a98ac1a
   }
 
   transformToKeyValueList(rows: any, textColIndex: number, valueColIndex: number): MetricFindValue[] {
