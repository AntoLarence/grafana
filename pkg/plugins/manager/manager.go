// Package manager contains plugin manager logic.
package manager

import (
	"context"
	"encoding/json"
	"errors"
	"fmt"
	"io/ioutil"
	"os"
	"path/filepath"
	"reflect"
	"runtime"
	"strings"
	"sync"
	"time"

	"github.com/grafana/grafana/pkg/infra/fs"
	"github.com/grafana/grafana/pkg/infra/log"
	"github.com/grafana/grafana/pkg/infra/metrics"
	"github.com/grafana/grafana/pkg/models"
	"github.com/grafana/grafana/pkg/plugins"
	"github.com/grafana/grafana/pkg/plugins/backendplugin"
	"github.com/grafana/grafana/pkg/plugins/manager/installer"
	"github.com/grafana/grafana/pkg/registry"
	"github.com/grafana/grafana/pkg/services/sqlstore"
	"github.com/grafana/grafana/pkg/setting"
	"github.com/grafana/grafana/pkg/util"
	"github.com/grafana/grafana/pkg/util/errutil"
)

var (
	plog         log.Logger
	installerLog = NewInstallerLogger("plugin.installer", true)
)

const (
	grafanaComURL = "https://grafana.com/api/plugins"
)

type unsignedPluginConditionFunc = func(plugin *plugins.PluginBase) bool

type PluginScanner struct {
	pluginPath                    string
	errors                        []error
	backendPluginManager          backendplugin.Manager
	cfg                           *setting.Cfg
	requireSigned                 bool
	log                           log.Logger
	plugins                       map[string]*plugins.PluginBase
	allowUnsignedPluginsCondition unsignedPluginConditionFunc
}

type PluginManager struct {
<<<<<<< HEAD
	BackendPluginManager backendplugin.Manager   `inject:""`
	Cfg                  *setting.Cfg            `inject:""`
	SQLStore             *sqlstore.SQLStore      `inject:""`
	PluginManagerV2      plugins.PluginManagerV2 `inject:""`
=======
	BackendPluginManager backendplugin.Manager `inject:""`
	Cfg                  *setting.Cfg          `inject:""`
	SQLStore             *sqlstore.SQLStore    `inject:""`
	pluginInstaller      plugins.PluginInstaller
>>>>>>> ec3f8ce0
	log                  log.Logger
	scanningErrors       []error

	// AllowUnsignedPluginsCondition changes the policy for allowing unsigned plugins. Signature validation only runs when plugins are starting
	// and running plugins will not be terminated if they violate the new policy.
	AllowUnsignedPluginsCondition unsignedPluginConditionFunc
	grafanaLatestVersion          string
	grafanaHasUpdate              bool
	pluginScanningErrors          map[string]plugins.PluginError

	renderer     *plugins.RendererPlugin
	dataSources  map[string]*plugins.DataSourcePlugin
	plugins      map[string]*plugins.PluginBase
	panels       map[string]*plugins.PanelPlugin
	apps         map[string]*plugins.AppPlugin
	staticRoutes []*plugins.PluginStaticRoute
	pluginsMu    sync.RWMutex
}

func init() {
	registry.Register(&registry.Descriptor{
		Name:         "PluginManager",
		Instance:     newManager(nil),
		InitPriority: registry.MediumHigh,
	})
}

func newManager(cfg *setting.Cfg) *PluginManager {
	return &PluginManager{
		Cfg:         cfg,
		dataSources: map[string]*plugins.DataSourcePlugin{},
		plugins:     map[string]*plugins.PluginBase{},
		panels:      map[string]*plugins.PanelPlugin{},
		apps:        map[string]*plugins.AppPlugin{},
	}
}

func (pm *PluginManager) Init() error {
	pm.log = log.New("plugins")
	plog = log.New("plugins")
	pm.pluginScanningErrors = map[string]plugins.PluginError{}
	pm.pluginInstaller = installer.New(false, pm.Cfg.BuildVersion, installerLog)

	if pm.PluginManagerV2.IsEnabled() {
		return nil
	}

	pm.log.Info("Starting plugin search")

	plugDir := filepath.Join(pm.Cfg.StaticRootPath, "app/plugins")
	pm.log.Debug("Scanning core plugin directory", "dir", plugDir)
	if err := pm.scan(plugDir, false); err != nil {
		return errutil.Wrapf(err, "failed to scan core plugin directory '%s'", plugDir)
	}

	plugDir = pm.Cfg.BundledPluginsPath
	pm.log.Debug("Scanning bundled plugins directory", "dir", plugDir)
	exists, err := fs.Exists(plugDir)
	if err != nil {
		return err
	}
	if exists {
		if err := pm.scan(plugDir, false); err != nil {
			return errutil.Wrapf(err, "failed to scan bundled plugins directory '%s'", plugDir)
		}
	}

	err = pm.initExternalPlugins()
	if err != nil {
		return err
	}

	return nil
}

func (pm *PluginManager) initExternalPlugins() error {
	// check if plugins dir exists
	exists, err := fs.Exists(pm.Cfg.PluginsPath)
	if err != nil {
		return err
	}

	if !exists {
		if err = os.MkdirAll(pm.Cfg.PluginsPath, os.ModePerm); err != nil {
			pm.log.Error("failed to create external plugins directory", "dir", pm.Cfg.PluginsPath, "error", err)
		} else {
			pm.log.Info("External plugins directory created", "directory", pm.Cfg.PluginsPath)
		}
	} else {
		pm.log.Debug("Scanning external plugins directory", "dir", pm.Cfg.PluginsPath)
		if err := pm.scan(pm.Cfg.PluginsPath, true); err != nil {
			return errutil.Wrapf(err, "failed to scan external plugins directory '%s'",
				pm.Cfg.PluginsPath)
		}
	}

	if err := pm.scanPluginPaths(); err != nil {
		return err
	}

	var staticRoutesList []*plugins.PluginStaticRoute
	for _, panel := range pm.Panels() {
		staticRoutes := panel.InitFrontendPlugin(pm.Cfg)
		staticRoutesList = append(staticRoutesList, staticRoutes...)
	}

	for _, ds := range pm.DataSources() {
		staticRoutes := ds.InitFrontendPlugin(pm.Cfg)
		staticRoutesList = append(staticRoutesList, staticRoutes...)
	}

	for _, app := range pm.Apps() {
		staticRoutes := app.InitApp(pm.panels, pm.dataSources, pm.Cfg)
		staticRoutesList = append(staticRoutesList, staticRoutes...)
	}

	if pm.Renderer() != nil {
		staticRoutes := pm.renderer.InitFrontendPlugin(pm.Cfg)
		staticRoutesList = append(staticRoutesList, staticRoutes...)
	}
	pm.staticRoutes = staticRoutesList

	for _, p := range pm.Plugins() {
		if p.IsCorePlugin {
			p.Signature = plugins.PluginSignatureInternal
		} else {
			metrics.SetPluginBuildInformation(p.Id, p.Type, p.Info.Version)
		}
	}

	return nil
}

func (pm *PluginManager) Run(ctx context.Context) error {
	pm.checkForUpdates()

	ticker := time.NewTicker(time.Minute * 10)
	run := true

	for run {
		select {
		case <-ticker.C:
			pm.checkForUpdates()
		case <-ctx.Done():
			run = false
		}
	}

	return ctx.Err()
}

func (pm *PluginManager) Renderer() *plugins.RendererPlugin {
	pm.pluginsMu.RLock()
	defer pm.pluginsMu.RUnlock()

	return pm.renderer
}

func (pm *PluginManager) GetDataSource(id string) *plugins.DataSourcePlugin {
	pm.pluginsMu.RLock()
	defer pm.pluginsMu.RUnlock()

	return pm.dataSources[id]
}

func (pm *PluginManager) DataSources() []*plugins.DataSourcePlugin {
	pm.pluginsMu.RLock()
	defer pm.pluginsMu.RUnlock()

	var rslt []*plugins.DataSourcePlugin
	for _, ds := range pm.dataSources {
		rslt = append(rslt, ds)
	}

	return rslt
}

func (pm *PluginManager) DataSourceCount() int {
	pm.pluginsMu.RLock()
	defer pm.pluginsMu.RUnlock()

	return len(pm.dataSources)
}

func (pm *PluginManager) PanelCount() int {
	pm.pluginsMu.RLock()
	defer pm.pluginsMu.RUnlock()

	return len(pm.panels)
}

func (pm *PluginManager) AppCount() int {
	pm.pluginsMu.RLock()
	defer pm.pluginsMu.RUnlock()

	return len(pm.apps)
}

func (pm *PluginManager) Plugins() []*plugins.PluginBase {
	pm.pluginsMu.RLock()
	defer pm.pluginsMu.RUnlock()

	var rslt []*plugins.PluginBase
	for _, p := range pm.plugins {
		rslt = append(rslt, p)
	}

	return rslt
}

func (pm *PluginManager) Apps() []*plugins.AppPlugin {
	pm.pluginsMu.RLock()
	defer pm.pluginsMu.RUnlock()

	var rslt []*plugins.AppPlugin
	for _, p := range pm.apps {
		rslt = append(rslt, p)
	}

	return rslt
}

func (pm *PluginManager) Panels() []*plugins.PanelPlugin {
	pm.pluginsMu.RLock()
	defer pm.pluginsMu.RUnlock()

	var rslt []*plugins.PanelPlugin
	for _, p := range pm.panels {
		rslt = append(rslt, p)
	}

	return rslt
}

func (pm *PluginManager) GetPlugin(id string) *plugins.PluginBase {
	pm.pluginsMu.RLock()
	defer pm.pluginsMu.RUnlock()

	return pm.plugins[id]
}

func (pm *PluginManager) GetApp(id string) *plugins.AppPlugin {
	pm.pluginsMu.RLock()
	defer pm.pluginsMu.RUnlock()

	return pm.apps[id]
}

func (pm *PluginManager) GrafanaLatestVersion() string {
	return pm.grafanaLatestVersion
}

func (pm *PluginManager) GrafanaHasUpdate() bool {
	return pm.grafanaHasUpdate
}

// scanPluginPaths scans configured plugin paths.
func (pm *PluginManager) scanPluginPaths() error {
	for pluginID, settings := range pm.Cfg.PluginSettings {
		path, exists := settings["path"]
		if !exists || path == "" {
			continue
		}

		if err := pm.scan(path, true); err != nil {
			return errutil.Wrapf(err, "failed to scan directory configured for plugin '%s': '%s'", pluginID, path)
		}
	}

	return nil
}

// scan a directory for plugins.
func (pm *PluginManager) scan(pluginDir string, requireSigned bool) error {
	scanner := &PluginScanner{
		pluginPath:                    pluginDir,
		backendPluginManager:          pm.BackendPluginManager,
		cfg:                           pm.Cfg,
		requireSigned:                 requireSigned,
		log:                           pm.log,
		plugins:                       map[string]*plugins.PluginBase{},
		allowUnsignedPluginsCondition: pm.AllowUnsignedPluginsCondition,
	}

	// 1st pass: Scan plugins, also mapping plugins to their respective directories
	if err := util.Walk(pluginDir, true, true, scanner.walker); err != nil {
		if errors.Is(err, os.ErrNotExist) {
			pm.log.Debug("Couldn't scan directory since it doesn't exist", "pluginDir", pluginDir, "err", err)
			return nil
		}
		if errors.Is(err, os.ErrPermission) {
			pm.log.Debug("Couldn't scan directory due to lack of permissions", "pluginDir", pluginDir, "err", err)
			return nil
		}
		if pluginDir != "data/plugins" {
			pm.log.Warn("Could not scan dir", "pluginDir", pluginDir, "err", err)
		}
		return err
	}

	pm.log.Debug("Initial plugin loading done")

	pluginsByID := make(map[string]struct{})
	for scannedPluginPath, scannedPlugin := range scanner.plugins {
		// Check if scanning found duplicate plugins
		if _, dupe := pluginsByID[scannedPlugin.Id]; dupe {
			pm.log.Warn("Skipping plugin as it's a duplicate", "id", scannedPlugin.Id)
			scanner.errors = append(scanner.errors,
				plugins.DuplicatePluginError{PluginID: scannedPlugin.Id, ExistingPluginDir: scannedPlugin.PluginDir})
			delete(scanner.plugins, scannedPluginPath)
			continue
		}
		pluginsByID[scannedPlugin.Id] = struct{}{}

		// Check if scanning found plugins that are already installed
		if existing := pm.GetPlugin(scannedPlugin.Id); existing != nil {
			pm.log.Debug("Skipping plugin as it's already installed", "plugin", existing.Id, "version", existing.Info.Version)
			delete(scanner.plugins, scannedPluginPath)
		}
	}

	pluginTypes := map[string]interface{}{
		"panel":      plugins.PanelPlugin{},
		"datasource": plugins.DataSourcePlugin{},
		"app":        plugins.AppPlugin{},
		"renderer":   plugins.RendererPlugin{},
	}

	// 2nd pass: Validate and register plugins
	for dpath, plugin := range scanner.plugins {
		// Try to find any root plugin
		ancestors := strings.Split(dpath, string(filepath.Separator))
		ancestors = ancestors[0 : len(ancestors)-1]
		aPath := ""
		if runtime.GOOS != "windows" && filepath.IsAbs(dpath) {
			aPath = "/"
		}
		for _, a := range ancestors {
			aPath = filepath.Join(aPath, a)
			if root, ok := scanner.plugins[aPath]; ok {
				plugin.Root = root
				break
			}
		}

		pm.log.Debug("Found plugin", "id", plugin.Id, "signature", plugin.Signature, "hasRoot", plugin.Root != nil)
		signingError := scanner.validateSignature(plugin)
		if signingError != nil {
			pm.log.Debug("Failed to validate plugin signature. Will skip loading", "id", plugin.Id,
				"signature", plugin.Signature, "status", signingError.ErrorCode)
			pm.pluginScanningErrors[plugin.Id] = *signingError
			continue
		}

		pm.log.Debug("Attempting to add plugin", "id", plugin.Id)

		pluginGoType, exists := pluginTypes[plugin.Type]
		if !exists {
			return fmt.Errorf("unknown plugin type %q", plugin.Type)
		}

		jsonFPath := filepath.Join(plugin.PluginDir, "plugin.json")

		// External plugins need a module.js file for SystemJS to load
		if !strings.HasPrefix(jsonFPath, pm.Cfg.StaticRootPath) && !scanner.IsBackendOnlyPlugin(plugin.Type) {
			module := filepath.Join(plugin.PluginDir, "module.js")
			exists, err := fs.Exists(module)
			if err != nil {
				return err
			}
			if !exists {
				scanner.log.Warn("Plugin missing module.js",
					"name", plugin.Name,
					"warning", "Missing module.js, If you loaded this plugin from git, make sure to compile it.",
					"path", module)
			}
		}

		// nolint:gosec
		// We can ignore the gosec G304 warning on this one because `jsonFPath` is based
		// on plugin the folder structure on disk and not user input.
		reader, err := os.Open(jsonFPath)
		if err != nil {
			return err
		}
		defer func() {
			if err := reader.Close(); err != nil {
				scanner.log.Warn("Failed to close JSON file", "path", jsonFPath, "err", err)
			}
		}()

		jsonParser := json.NewDecoder(reader)

		loader := reflect.New(reflect.TypeOf(pluginGoType)).Interface().(plugins.PluginLoader)

		// LoadAll the full plugin, and add it to manager
		if err := pm.loadPlugin(jsonParser, plugin, scanner, loader); err != nil {
			return err
		}
	}

	if len(scanner.errors) > 0 {
		var errStr []string
		for _, err := range scanner.errors {
			errStr = append(errStr, err.Error())
		}
		pm.log.Warn("Some plugin scanning errors were found", "errors", strings.Join(errStr, ", "))
		pm.scanningErrors = scanner.errors
	}

	return nil
}

func (pm *PluginManager) loadPlugin(jsonParser *json.Decoder, pluginBase *plugins.PluginBase,
	scanner *PluginScanner, loader plugins.PluginLoader) error {
	plug, err := loader.Load(jsonParser, pluginBase, scanner.backendPluginManager)
	if err != nil {
		return err
	}

	pm.pluginsMu.Lock()
	defer pm.pluginsMu.Unlock()

	var pb *plugins.PluginBase
	switch p := plug.(type) {
	case *plugins.DataSourcePlugin:
		pm.dataSources[p.Id] = p
		pb = &p.PluginBase
	case *plugins.PanelPlugin:
		pm.panels[p.Id] = p
		pb = &p.PluginBase
	case *plugins.RendererPlugin:
		pm.renderer = p
		pb = &p.PluginBase
	case *plugins.AppPlugin:
		pm.apps[p.Id] = p
		pb = &p.PluginBase
	default:
		panic(fmt.Sprintf("Unrecognized plugin type %T", plug))
	}

	if !strings.HasPrefix(pluginBase.PluginDir, pm.Cfg.StaticRootPath) {
		pm.log.Info("Registering plugin", "id", pb.Id)
	}

	if len(pb.Dependencies.Plugins) == 0 {
		pb.Dependencies.Plugins = []plugins.PluginDependencyItem{}
	}

	if pb.Dependencies.GrafanaVersion == "" {
		pb.Dependencies.GrafanaVersion = "*"
	}

	for _, include := range pb.Includes {
		if include.Role == "" {
			include.Role = models.ROLE_VIEWER
		}
	}

	// Copy relevant fields from the base
	pb.PluginDir = pluginBase.PluginDir
	pb.Signature = pluginBase.Signature
	pb.SignatureType = pluginBase.SignatureType
	pb.SignatureOrg = pluginBase.SignatureOrg

	pm.plugins[pb.Id] = pb
	pm.log.Debug("Successfully added plugin", "id", pb.Id)
	return nil
}

func (s *PluginScanner) walker(currentPath string, f os.FileInfo, err error) error {
	// We scan all the subfolders for plugin.json (with some exceptions) so that we also load embedded plugins, for
	// example https://github.com/raintank/worldping-app/tree/master/dist/grafana-worldmap-panel worldmap panel plugin
	// is embedded in worldping app.
	if err != nil {
		return fmt.Errorf("filepath.Walk reported an error for %q: %w", currentPath, err)
	}

	if f.Name() == "node_modules" || f.Name() == "Chromium.app" {
		return util.ErrWalkSkipDir
	}

	if f.IsDir() {
		return nil
	}

	if f.Name() != "plugin.json" {
		return nil
	}

	if err := s.loadPlugin(currentPath); err != nil {
		s.log.Error("Failed to load plugin", "error", err, "pluginPath", filepath.Dir(currentPath))
		s.errors = append(s.errors, err)
	}

	return nil
}

func (s *PluginScanner) loadPlugin(pluginJSONFilePath string) error {
	s.log.Debug("Loading plugin", "path", pluginJSONFilePath)
	currentDir := filepath.Dir(pluginJSONFilePath)
	// nolint:gosec
	// We can ignore the gosec G304 warning on this one because `currentPath` is based
	// on plugin the folder structure on disk and not user input.
	reader, err := os.Open(pluginJSONFilePath)
	if err != nil {
		return err
	}
	defer func() {
		if err := reader.Close(); err != nil {
			s.log.Warn("Failed to close JSON file", "path", pluginJSONFilePath, "err", err)
		}
	}()

	jsonParser := json.NewDecoder(reader)
	pluginCommon := plugins.PluginBase{}
	if err := jsonParser.Decode(&pluginCommon); err != nil {
		return err
	}

	if pluginCommon.Id == "" || pluginCommon.Type == "" {
		return errors.New("did not find type or id properties in plugin.json")
	}

	pluginCommon.PluginDir = filepath.Dir(pluginJSONFilePath)
	pluginCommon.Files, err = collectPluginFilesWithin(pluginCommon.PluginDir)
	if err != nil {
		s.log.Warn("Could not collect plugin file information in directory", "pluginID", pluginCommon.Id, "dir", pluginCommon.PluginDir)
		return err
	}

	signatureState, err := getPluginSignatureState(s.log, &pluginCommon)
	if err != nil {
		s.log.Warn("Could not get plugin signature state", "pluginID", pluginCommon.Id, "err", err)
		return err
	}
	pluginCommon.Signature = signatureState.Status
	pluginCommon.SignatureType = signatureState.Type
	pluginCommon.SignatureOrg = signatureState.SigningOrg

	s.plugins[currentDir] = &pluginCommon

	return nil
}

func (*PluginScanner) IsBackendOnlyPlugin(pluginType string) bool {
	return pluginType == "renderer"
}

// validateSignature validates a plugin's signature.
func (s *PluginScanner) validateSignature(plugin *plugins.PluginBase) *plugins.PluginError {
	if plugin.Signature == plugins.PluginSignatureValid {
		s.log.Debug("Plugin has valid signature", "id", plugin.Id)
		return nil
	}

	if plugin.Root != nil {
		// If a descendant plugin with invalid signature, set signature to that of root
		if plugin.IsCorePlugin || plugin.Signature == plugins.PluginSignatureInternal {
			s.log.Debug("Not setting descendant plugin's signature to that of root since it's core or internal",
				"plugin", plugin.Id, "signature", plugin.Signature, "isCore", plugin.IsCorePlugin)
		} else {
			s.log.Debug("Setting descendant plugin's signature to that of root", "plugin", plugin.Id,
				"root", plugin.Root.Id, "signature", plugin.Signature, "rootSignature", plugin.Root.Signature)
			plugin.Signature = plugin.Root.Signature
			if plugin.Signature == plugins.PluginSignatureValid {
				s.log.Debug("Plugin has valid signature (inherited from root)", "id", plugin.Id)
				return nil
			}
		}
	} else {
		s.log.Debug("Non-valid plugin Signature", "pluginID", plugin.Id, "pluginDir", plugin.PluginDir,
			"state", plugin.Signature)
	}

	if !s.requireSigned {
		return nil
	}

	switch plugin.Signature {
	case plugins.PluginSignatureUnsigned:
		if allowed := s.allowUnsigned(plugin); !allowed {
			s.log.Debug("Plugin is unsigned", "id", plugin.Id)
			s.errors = append(s.errors, fmt.Errorf("plugin '%s' is unsigned", plugin.Id))
			return &plugins.PluginError{
				ErrorCode: signatureMissing,
			}
		}
		s.log.Warn("Running an unsigned plugin", "pluginID", plugin.Id, "pluginDir",
			plugin.PluginDir)
		return nil
	case plugins.PluginSignatureInvalid:
		s.log.Debug("Plugin '%s' has an invalid signature", plugin.Id)
		s.errors = append(s.errors, fmt.Errorf("plugin '%s' has an invalid signature", plugin.Id))
		return &plugins.PluginError{
			ErrorCode: signatureInvalid,
		}
	case plugins.PluginSignatureModified:
		s.log.Debug("Plugin '%s' has a modified signature", plugin.Id)
		s.errors = append(s.errors, fmt.Errorf("plugin '%s' has a modified signature", plugin.Id))
		return &plugins.PluginError{
			ErrorCode: signatureModified,
		}
	default:
		panic(fmt.Sprintf("Plugin '%s' has an unrecognized plugin signature state '%s'", plugin.Id, plugin.Signature))
	}
}

func (s *PluginScanner) allowUnsigned(plugin *plugins.PluginBase) bool {
	if s.allowUnsignedPluginsCondition != nil {
		return s.allowUnsignedPluginsCondition(plugin)
	}

	if s.cfg.Env == setting.Dev {
		return true
	}

	for _, plug := range s.cfg.PluginsAllowUnsigned {
		if plug == plugin.Id {
			return true
		}
	}

	return false
}

// ScanningErrors returns plugin scanning errors encountered.
func (pm *PluginManager) ScanningErrors() []plugins.PluginError {
	scanningErrs := make([]plugins.PluginError, 0)
	for id, e := range pm.pluginScanningErrors {
		scanningErrs = append(scanningErrs, plugins.PluginError{
			ErrorCode: e.ErrorCode,
			PluginID:  id,
		})
	}
	return scanningErrs
}

func (pm *PluginManager) GetPluginMarkdown(pluginId string, name string) ([]byte, error) {
	plug, exists := pm.plugins[pluginId]
	if !exists {
		return nil, plugins.PluginNotFoundError{PluginID: pluginId}
	}

	// nolint:gosec
	// We can ignore the gosec G304 warning on this one because `plug.PluginDir` is based
	// on plugin the folder structure on disk and not user input.
	path := filepath.Join(plug.PluginDir, fmt.Sprintf("%s.md", strings.ToUpper(name)))
	exists, err := fs.Exists(path)
	if err != nil {
		return nil, err
	}
	if !exists {
		path = filepath.Join(plug.PluginDir, fmt.Sprintf("%s.md", strings.ToLower(name)))
	}

	exists, err = fs.Exists(path)
	if err != nil {
		return nil, err
	}
	if !exists {
		return make([]byte, 0), nil
	}

	// nolint:gosec
	// We can ignore the gosec G304 warning on this one because `plug.PluginDir` is based
	// on plugin the folder structure on disk and not user input.
	data, err := ioutil.ReadFile(path)
	if err != nil {
		return nil, err
	}
	return data, nil
}

// GetDataPlugin gets a DataPlugin with a certain name. If none is found, nil is returned.
//nolint: staticcheck // plugins.DataPlugin deprecated
func (pm *PluginManager) GetDataPlugin(id string) plugins.DataPlugin {
	pm.pluginsMu.RLock()
	defer pm.pluginsMu.RUnlock()

	if p := pm.GetDataSource(id); p != nil && p.CanHandleDataQueries() {
		return p
	}

	// XXX: Might other plugins implement DataPlugin?

	p := pm.BackendPluginManager.GetDataPlugin(id)
	if p != nil {
		return p.(plugins.DataPlugin)
	}

	return nil
}

func (pm *PluginManager) StaticRoutes() []*plugins.PluginStaticRoute {
	return pm.staticRoutes
}

func (pm *PluginManager) Install(ctx context.Context, pluginID, version string) error {
	plugin := pm.GetPlugin(pluginID)
	if plugin != nil {
		if plugin.IsCorePlugin {
			return plugins.ErrInstallCorePlugin
		}

		if plugin.Info.Version == version {
			return plugins.DuplicatePluginError{
				PluginID:          pluginID,
				ExistingPluginDir: plugin.PluginDir,
			}
		}

		// remove existing installation of plugin
		err := pm.Uninstall(context.Background(), plugin.Id)
		if err != nil {
			return err
		}
	}

	err := pm.pluginInstaller.Install(ctx, pluginID, version, pm.Cfg.PluginsPath, "", grafanaComURL)
	if err != nil {
		return err
	}

	err = pm.initExternalPlugins()
	if err != nil {
		return err
	}

	return nil
}

func (pm *PluginManager) Uninstall(ctx context.Context, pluginID string) error {
	plugin := pm.GetPlugin(pluginID)
	if plugin == nil {
		return plugins.ErrPluginNotInstalled
	}

	if plugin.IsCorePlugin {
		return plugins.ErrUninstallCorePlugin
	}

	// extra security check to ensure we only remove plugins that are located in the configured plugins directory
	path, err := filepath.Rel(pm.Cfg.PluginsPath, plugin.PluginDir)
	if err != nil || strings.HasPrefix(path, ".."+string(filepath.Separator)) {
		return plugins.ErrUninstallOutsideOfPluginDir
	}

	if pm.BackendPluginManager.IsRegistered(pluginID) {
		err := pm.BackendPluginManager.UnregisterAndStop(ctx, pluginID)
		if err != nil {
			return err
		}
	}

	err = pm.unregister(plugin)
	if err != nil {
		return err
	}

	return pm.pluginInstaller.Uninstall(ctx, pluginID, pm.Cfg.PluginsPath)
}

func (pm *PluginManager) unregister(plugin *plugins.PluginBase) error {
	pm.pluginsMu.Lock()
	defer pm.pluginsMu.Unlock()

	switch plugin.Type {
	case "panel":
		delete(pm.panels, plugin.Id)
	case "datasource":
		delete(pm.dataSources, plugin.Id)
	case "app":
		delete(pm.apps, plugin.Id)
	case "renderer":
		pm.renderer = nil
	}

	delete(pm.plugins, plugin.Id)

	pm.removeStaticRoute(plugin.Id)

	return nil
}

func (pm *PluginManager) removeStaticRoute(pluginID string) {
	for i, route := range pm.staticRoutes {
		if pluginID == route.PluginId {
			pm.staticRoutes = append(pm.staticRoutes[:i], pm.staticRoutes[i+1:]...)
			return
		}
	}
}<|MERGE_RESOLUTION|>--- conflicted
+++ resolved
@@ -52,17 +52,11 @@
 }
 
 type PluginManager struct {
-<<<<<<< HEAD
 	BackendPluginManager backendplugin.Manager   `inject:""`
 	Cfg                  *setting.Cfg            `inject:""`
 	SQLStore             *sqlstore.SQLStore      `inject:""`
 	PluginManagerV2      plugins.PluginManagerV2 `inject:""`
-=======
-	BackendPluginManager backendplugin.Manager `inject:""`
-	Cfg                  *setting.Cfg          `inject:""`
-	SQLStore             *sqlstore.SQLStore    `inject:""`
 	pluginInstaller      plugins.PluginInstaller
->>>>>>> ec3f8ce0
 	log                  log.Logger
 	scanningErrors       []error
 
@@ -458,7 +452,7 @@
 
 		loader := reflect.New(reflect.TypeOf(pluginGoType)).Interface().(plugins.PluginLoader)
 
-		// LoadAll the full plugin, and add it to manager
+		// Load the full plugin, and add it to manager
 		if err := pm.loadPlugin(jsonParser, plugin, scanner, loader); err != nil {
 			return err
 		}
