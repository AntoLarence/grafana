package notifier

import (
	"context"
	"path/filepath"
	"sort"
	"sync"
	"time"

	"github.com/grafana/alerting-api/pkg/api"

	gokit_log "github.com/go-kit/kit/log"
	"github.com/pkg/errors"
	"github.com/prometheus/alertmanager/config"
	"github.com/prometheus/alertmanager/dispatch"
	"github.com/prometheus/alertmanager/nflog"
	"github.com/prometheus/alertmanager/nflog/nflogpb"
	"github.com/prometheus/alertmanager/notify"
	"github.com/prometheus/alertmanager/pkg/labels"
	"github.com/prometheus/alertmanager/silence"
	"github.com/prometheus/alertmanager/silence/silencepb"
	"github.com/prometheus/alertmanager/template"
	"github.com/prometheus/alertmanager/types"
	"github.com/prometheus/client_golang/prometheus"

	"github.com/grafana/alerting-api/pkg/api"
	"github.com/grafana/grafana/pkg/infra/log"
	"github.com/grafana/grafana/pkg/registry"
	"github.com/grafana/grafana/pkg/services/ngalert/models"
	"github.com/grafana/grafana/pkg/services/ngalert/store"
	"github.com/grafana/grafana/pkg/setting"
)

const (
	workingDir = "alerting"
)

type Alertmanager struct {
	logger   log.Logger
	Store    store.AlertingStore
	Settings *setting.Cfg `inject:""`

	// notificationLog keeps tracks of which notifications we've fired already.
	notificationLog *nflog.Log
	// silences keeps the track of which notifications we should not fire due to user configuration.
<<<<<<< HEAD
	silences        *silence.Silences
	marker          types.Marker
	alerts          *AlertProvider
	dispatcher      *dispatch.Dispatcher
	integrationsMap map[string][]notify.Integration
=======
	silences *silence.Silences
	marker   types.Marker
	alerts   *AlertProvider
>>>>>>> f48a52e5

	dispatcher   *dispatch.Dispatcher
	dispatcherWG sync.WaitGroup

	reloadConfigMtx sync.Mutex
}

func init() {
	registry.RegisterService(&Alertmanager{})
}

func (am *Alertmanager) IsDisabled() bool {
	return !setting.AlertingEnabled || !setting.ExecuteAlerts
}

func (am *Alertmanager) Init() (err error) {
	am.logger = log.New("alertmanager")
<<<<<<< HEAD
	am.Store = store.DBstore{} //TODO: Is this right?

	err := am.Setup()
	if err != nil {
		return errors.Wrap(err, "unable to start the Alertmanager")
	}

	return nil
}

// Setup takes care of initializing the various configuration we need to run an Alertmanager.
func (am *Alertmanager) Setup() error {
	// First, let's get the configuration we need from the database and settings.
	q := &models.GetLatestAlertmanagerConfigurationQuery{}
	if err := am.Store.GetLatestAlertmanagerConfiguration(q); err != nil {
		return err
	}

	// Next, let's parse the alertmanager configuration.
	cfg, err := Load(q.Result.AlertmanagerConfiguration)
	if err != nil {
		return err
	}

	// With that, we need to make sure we persist the templates to disk.
	paths, _, err := PersistTemplates(cfg, am.WorkingDirPath())
	if err != nil {
		return err
	}

	// With the templates persisted, create the template list using the paths.
	tmpl, err := template.FromGlobs(paths...)
	if err != nil {
		return err
	}

	// Finally, build the integrations map using the receiver configuration and templates.
	am.integrationsMap, err = am.buildIntegrationsMap(cfg.AlertmanagerConfig.Receivers, tmpl)
	if err != nil {
		return err
	}

	//TODO: DO I need to set this to the grafana URL?
	//tmpl.ExternalURL = url.URL{}

	return nil
}

func (am *Alertmanager) Run(ctx context.Context) error {
=======
>>>>>>> f48a52e5
	//TODO: Speak with David Parrot wrt to the marker, we'll probably need our own.
	am.marker = types.NewMarker(prometheus.DefaultRegisterer)

	am.notificationLog, err = nflog.New(
		nflog.WithRetention(time.Hour*24),                         //TODO: This is a setting.
		nflog.WithSnapshot(filepath.Join("dir", "notifications")), //TODO: This should be a setting
	)
	if err != nil {
		return errors.Wrap(err, "unable to initialize the notification log component of alerting")
	}
	am.silences, err = silence.New(silence.Options{
		SnapshotFile: filepath.Join("dir", "silences"), //TODO: This is a setting
		Retention:    time.Hour * 24,                   //TODO: This is also a setting
	})
	if err != nil {
		return errors.Wrap(err, "unable to initialize the silencing component of alerting")
	}

	return nil
}

func (am *Alertmanager) Run(ctx context.Context) error {
	// Make sure dispatcher starts. We can tolerate future reload failures.
	if err := am.ReloadConfigFromDatabase(); err != nil {
		return err
	}
	for {
		select {
		case <-ctx.Done():
			am.StopAndWait()
			return nil
		case <-time.After(1 * time.Minute):
			// TODO: once we have a check to skip reload on same config, uncomment this.
			//if err := am.ReloadConfigFromDatabase(); err != nil {
			//	am.logger.Error("failed to sync config from database", "error", err)
			//}
		}
	}
}

<<<<<<< HEAD
	{
		// Now, let's put together our notification pipeline
		routingStage := make(notify.RoutingStage, len(am.integrationsMap))

		silencingStage := notify.NewMuteStage(silence.NewSilencer(am.silences, am.marker, gokit_log.NewNopLogger()))
		//TODO: We need to unify these receivers
		for name := range am.integrationsMap {
			stage := createReceiverStage(name, am.integrationsMap[name], waitFunc, am.notificationLog)
			routingStage[name] = notify.MultiStage{silencingStage, stage}
		}
=======
func (am *Alertmanager) StopAndWait() {
	if am.dispatcher != nil {
		am.dispatcher.Stop()
	}
	am.dispatcherWG.Wait()
}

// ReloadConfigFromDatabase picks the latest config from database and restarts
// the components with the new config.
func (am *Alertmanager) ReloadConfigFromDatabase() error {
	am.reloadConfigMtx.Lock()
	defer am.reloadConfigMtx.Unlock()
>>>>>>> f48a52e5

	// TODO: check if config is same as before using hashes and skip reload in case they are same.
	cfg, err := getConfigFromDatabase()
	if err != nil {
		return errors.Wrap(err, "get config from database")
	}
	return errors.Wrap(am.ApplyConfig(cfg), "reload from config")
}

func getConfigFromDatabase() (*api.PostableApiAlertingConfig, error) {
	// TODO: get configs from the database.
	return &api.PostableApiAlertingConfig{}, nil
}

// ApplyConfig applies a new configuration by re-initializing all components using the configuration provided.
// It is not safe to call concurrently.
func (am *Alertmanager) ApplyConfig(cfg *api.PostableApiAlertingConfig) error {
	// Now, let's put together our notification pipeline
	receivers := buildIntegrationsMap()
	routingStage := make(notify.RoutingStage, len(receivers))

	silencingStage := notify.NewMuteStage(silence.NewSilencer(am.silences, am.marker, gokit_log.NewNopLogger()))
	//TODO: We need to unify these receivers
	for name := range receivers {
		stage := createReceiverStage(name, receivers[name], waitFunc, am.notificationLog)
		routingStage[name] = notify.MultiStage{silencingStage, stage}
	}

	am.alerts.SetStage(routingStage)

	am.StopAndWait()
	am.dispatcher = dispatch.NewDispatcher(am.alerts, BuildRoutingConfiguration(), routingStage, am.marker, timeoutFunc, gokit_log.NewNopLogger(), nil)

	am.dispatcherWG.Add(1)
	go func() {
		defer am.dispatcherWG.Done()
		am.dispatcher.Run()
	}()

	return nil
}

// CreateAlerts receives the alerts and then sends them through the corresponding route based on whenever the alert has a receiver embedded or not
func (am *Alertmanager) CreateAlerts(alerts ...*PostableAlert) error {
	return am.alerts.PutPostableAlert(alerts...)
}

func (am *Alertmanager) ListSilences(matchers []*labels.Matcher) ([]types.Silence, error) {
	pbsilences, _, err := am.silences.Query()
	if err != nil {
		return nil, errors.Wrap(err, "unable to query for the list of silences")
	}
	r := []types.Silence{}
	for _, pbs := range pbsilences {
		s, err := silenceFromProto(pbs)
		if err != nil {
			return nil, errors.Wrap(err, "unable to marshal silence")
		}

		sms := make(map[string]string)
		for _, m := range s.Matchers {
			sms[m.Name] = m.Value
		}

		if !matchFilterLabels(matchers, sms) {
			continue
		}

		r = append(r, *s)
	}

	var active, pending, expired []types.Silence
	for _, s := range r {
		switch s.Status.State {
		case types.SilenceStateActive:
			active = append(active, s)
		case types.SilenceStatePending:
			pending = append(pending, s)
		case types.SilenceStateExpired:
			expired = append(expired, s)
		}
	}

	sort.Slice(active, func(i int, j int) bool {
		return active[i].EndsAt.Before(active[j].EndsAt)
	})
	sort.Slice(pending, func(i int, j int) bool {
		return pending[i].StartsAt.Before(pending[j].EndsAt)
	})
	sort.Slice(expired, func(i int, j int) bool {
		return expired[i].EndsAt.After(expired[j].EndsAt)
	})

	// Initialize silences explicitly to an empty list (instead of nil)
	// So that it does not get converted to "null" in JSON.
	silences := []types.Silence{}
	silences = append(silences, active...)
	silences = append(silences, pending...)
	silences = append(silences, expired...)

	return silences, nil
}

func (am *Alertmanager) GetSilence(silence *types.Silence)    {}
func (am *Alertmanager) CreateSilence(silence *types.Silence) {}
func (am *Alertmanager) DeleteSilence(silence *types.Silence) {}

func (am *Alertmanager) WorkingDirPath() string {
	return filepath.Join(am.Settings.DataPath, workingDir)
}

// buildIntegrationsMap builds a map of name to the list of integration notifiers off of a list of receiver config.
func (am *Alertmanager) buildIntegrationsMap(receivers []*api.PostableApiReceiver, templates *template.Template) (map[string][]notify.Integration, error) {
	integrationsMap := make(map[string][]notify.Integration, len(receivers))
	for _, receiver := range receivers {
		integrations, err := am.buildReceiverIntegrations(receiver, templates)
		if err != nil {
			return nil, err
		}
		integrationsMap[receiver.Name] = integrations
	}

	return integrationsMap, nil
}

// buildReceiverIntegrations builds a list of integration notifiers off of a receiver config.
func (am *Alertmanager) buildReceiverIntegrations(receiver *api.PostableApiReceiver, templates *template.Template) ([]notify.Integration, error) {
	var (
		errs         types.MultiError
		integrations []notify.Integration
		_            = func(name string, i int, rs notify.ResolvedSender, f func(l gokit_log.Logger) (notify.Notifier, error)) {
			n, err := f(gokit_log.NewNopLogger())
			if err != nil {
				errs.Add(err)
				return
			}
			integrations = append(integrations, notify.NewIntegration(n, rs, name, i))
		}
	)

	for range receiver.GrafanaManagedReceivers {
		//TODO: How do we turn Grafana receivers into an individual set of receivers?
	}

	if errs.Len() > 0 {
		return nil, &errs
	}
	return integrations, nil
}

// createReceiverStage creates a pipeline of stages for a receiver.
func createReceiverStage(name string, integrations []notify.Integration, wait func() time.Duration, notificationLog notify.NotificationLog) notify.Stage {
	var fs notify.FanoutStage
	for i := range integrations {
		recv := &nflogpb.Receiver{
			GroupName:   name,
			Integration: integrations[i].Name(),
			Idx:         uint32(integrations[i].Index()),
		}
		var s notify.MultiStage
		s = append(s, notify.NewWaitStage(wait))
		s = append(s, notify.NewDedupStage(&integrations[i], notificationLog, recv))
		//TODO: This probably won't work w/o the metrics
		s = append(s, notify.NewRetryStage(integrations[i], name, nil))
		s = append(s, notify.NewSetNotifiesStage(notificationLog, recv))

		fs = append(fs, s)
	}
	return fs
}

// BuildRoutingConfiguration produces an alertmanager-based routing configuration.
func BuildRoutingConfiguration() *dispatch.Route {
	var cfg *config.Config
	return dispatch.NewRoute(cfg.Route, nil)
}

func waitFunc() time.Duration {
	return setting.AlertingNotificationTimeout
}

func timeoutFunc(d time.Duration) time.Duration {
	//TODO: What does MinTimeout means here?
	if d < notify.MinTimeout {
		d = notify.MinTimeout
	}
	return d + waitFunc()
}

// copied from the Alertmanager
func silenceFromProto(s *silencepb.Silence) (*types.Silence, error) {
	sil := &types.Silence{
		ID:        s.Id,
		StartsAt:  s.StartsAt,
		EndsAt:    s.EndsAt,
		UpdatedAt: s.UpdatedAt,
		Status: types.SilenceStatus{
			State: types.CalcSilenceState(s.StartsAt, s.EndsAt),
		},
		Comment:   s.Comment,
		CreatedBy: s.CreatedBy,
	}
	for _, m := range s.Matchers {
		var t labels.MatchType
		switch m.Type {
		case silencepb.Matcher_EQUAL:
			t = labels.MatchEqual
		case silencepb.Matcher_REGEXP:
			t = labels.MatchRegexp
		case silencepb.Matcher_NOT_EQUAL:
			t = labels.MatchNotEqual
		case silencepb.Matcher_NOT_REGEXP:
			t = labels.MatchNotRegexp
		}
		matcher, err := labels.NewMatcher(t, m.Name, m.Pattern)
		if err != nil {
			return nil, err
		}

		sil.Matchers = append(sil.Matchers, matcher)
	}

	return sil, nil
}

func matchFilterLabels(matchers []*labels.Matcher, sms map[string]string) bool {
	for _, m := range matchers {
		v, prs := sms[m.Name]
		switch m.Type {
		case labels.MatchNotRegexp, labels.MatchNotEqual:
			if m.Value == "" && prs {
				continue
			}
			if !m.Matches(v) {
				return false
			}
		default:
			if m.Value == "" && !prs {
				continue
			}
			if !m.Matches(v) {
				return false
			}
		}
	}

	return true
}<|MERGE_RESOLUTION|>--- conflicted
+++ resolved
@@ -7,9 +7,8 @@
 	"sync"
 	"time"
 
+	gokit_log "github.com/go-kit/kit/log"
 	"github.com/grafana/alerting-api/pkg/api"
-
-	gokit_log "github.com/go-kit/kit/log"
 	"github.com/pkg/errors"
 	"github.com/prometheus/alertmanager/config"
 	"github.com/prometheus/alertmanager/dispatch"
@@ -23,7 +22,6 @@
 	"github.com/prometheus/alertmanager/types"
 	"github.com/prometheus/client_golang/prometheus"
 
-	"github.com/grafana/alerting-api/pkg/api"
 	"github.com/grafana/grafana/pkg/infra/log"
 	"github.com/grafana/grafana/pkg/registry"
 	"github.com/grafana/grafana/pkg/services/ngalert/models"
@@ -43,20 +41,12 @@
 	// notificationLog keeps tracks of which notifications we've fired already.
 	notificationLog *nflog.Log
 	// silences keeps the track of which notifications we should not fire due to user configuration.
-<<<<<<< HEAD
 	silences        *silence.Silences
 	marker          types.Marker
 	alerts          *AlertProvider
+	integrationsMap map[string][]notify.Integration
 	dispatcher      *dispatch.Dispatcher
-	integrationsMap map[string][]notify.Integration
-=======
-	silences *silence.Silences
-	marker   types.Marker
-	alerts   *AlertProvider
->>>>>>> f48a52e5
-
-	dispatcher   *dispatch.Dispatcher
-	dispatcherWG sync.WaitGroup
+	dispatcherWG    sync.WaitGroup
 
 	reloadConfigMtx sync.Mutex
 }
@@ -71,10 +61,27 @@
 
 func (am *Alertmanager) Init() (err error) {
 	am.logger = log.New("alertmanager")
-<<<<<<< HEAD
 	am.Store = store.DBstore{} //TODO: Is this right?
 
-	err := am.Setup()
+	//TODO: Speak with David Parrot wrt to the marker, we'll probably need our own.
+	am.marker = types.NewMarker(prometheus.DefaultRegisterer)
+
+	am.notificationLog, err = nflog.New(
+		nflog.WithRetention(time.Hour*24),                         //TODO: This is a setting.
+		nflog.WithSnapshot(filepath.Join("dir", "notifications")), //TODO: This should be a setting
+	)
+	if err != nil {
+		return errors.Wrap(err, "unable to initialize the notification log component of alerting")
+	}
+	am.silences, err = silence.New(silence.Options{
+		SnapshotFile: filepath.Join("dir", "silences"), //TODO: This is a setting
+		Retention:    time.Hour * 24,                   //TODO: This is also a setting
+	})
+	if err != nil {
+		return errors.Wrap(err, "unable to initialize the silencing component of alerting")
+	}
+
+	err = am.Setup()
 	if err != nil {
 		return errors.Wrap(err, "unable to start the Alertmanager")
 	}
@@ -116,30 +123,6 @@
 
 	//TODO: DO I need to set this to the grafana URL?
 	//tmpl.ExternalURL = url.URL{}
-
-	return nil
-}
-
-func (am *Alertmanager) Run(ctx context.Context) error {
-=======
->>>>>>> f48a52e5
-	//TODO: Speak with David Parrot wrt to the marker, we'll probably need our own.
-	am.marker = types.NewMarker(prometheus.DefaultRegisterer)
-
-	am.notificationLog, err = nflog.New(
-		nflog.WithRetention(time.Hour*24),                         //TODO: This is a setting.
-		nflog.WithSnapshot(filepath.Join("dir", "notifications")), //TODO: This should be a setting
-	)
-	if err != nil {
-		return errors.Wrap(err, "unable to initialize the notification log component of alerting")
-	}
-	am.silences, err = silence.New(silence.Options{
-		SnapshotFile: filepath.Join("dir", "silences"), //TODO: This is a setting
-		Retention:    time.Hour * 24,                   //TODO: This is also a setting
-	})
-	if err != nil {
-		return errors.Wrap(err, "unable to initialize the silencing component of alerting")
-	}
 
 	return nil
 }
@@ -163,18 +146,6 @@
 	}
 }
 
-<<<<<<< HEAD
-	{
-		// Now, let's put together our notification pipeline
-		routingStage := make(notify.RoutingStage, len(am.integrationsMap))
-
-		silencingStage := notify.NewMuteStage(silence.NewSilencer(am.silences, am.marker, gokit_log.NewNopLogger()))
-		//TODO: We need to unify these receivers
-		for name := range am.integrationsMap {
-			stage := createReceiverStage(name, am.integrationsMap[name], waitFunc, am.notificationLog)
-			routingStage[name] = notify.MultiStage{silencingStage, stage}
-		}
-=======
 func (am *Alertmanager) StopAndWait() {
 	if am.dispatcher != nil {
 		am.dispatcher.Stop()
@@ -187,7 +158,6 @@
 func (am *Alertmanager) ReloadConfigFromDatabase() error {
 	am.reloadConfigMtx.Lock()
 	defer am.reloadConfigMtx.Unlock()
->>>>>>> f48a52e5
 
 	// TODO: check if config is same as before using hashes and skip reload in case they are same.
 	cfg, err := getConfigFromDatabase()
@@ -206,13 +176,12 @@
 // It is not safe to call concurrently.
 func (am *Alertmanager) ApplyConfig(cfg *api.PostableApiAlertingConfig) error {
 	// Now, let's put together our notification pipeline
-	receivers := buildIntegrationsMap()
-	routingStage := make(notify.RoutingStage, len(receivers))
+	routingStage := make(notify.RoutingStage, len(am.integrationsMap))
 
 	silencingStage := notify.NewMuteStage(silence.NewSilencer(am.silences, am.marker, gokit_log.NewNopLogger()))
 	//TODO: We need to unify these receivers
-	for name := range receivers {
-		stage := createReceiverStage(name, receivers[name], waitFunc, am.notificationLog)
+	for name := range am.integrationsMap {
+		stage := createReceiverStage(name, am.integrationsMap[name], waitFunc, am.notificationLog)
 		routingStage[name] = notify.MultiStage{silencingStage, stage}
 	}
 
