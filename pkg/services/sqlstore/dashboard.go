--- conflicted
+++ resolved
@@ -377,11 +377,8 @@
 			"DELETE FROM dashboard WHERE id = ?",
 			"DELETE FROM playlist_item WHERE type = 'dashboard_by_id' AND value = ?",
 			"DELETE FROM dashboard_version WHERE dashboard_id = ?",
-<<<<<<< HEAD
 			"DELETE FROM dashboard WHERE folder_id = ?",
-=======
 			"DELETE FROM annotation WHERE dashboard_id = ?",
->>>>>>> 68829a82
 		}
 
 		for _, sql := range deletes {
