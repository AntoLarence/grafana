--- conflicted
+++ resolved
@@ -973,13 +973,11 @@
 	cfg.readDateFormats()
 	cfg.readSentryConfig()
 
-<<<<<<< HEAD
-	cfg.LogConfigSources()
-=======
 	if err := cfg.readLiveSettings(iniFile); err != nil {
 		return err
 	}
->>>>>>> 7646246d
+
+	cfg.LogConfigSources()
 
 	return nil
 }
