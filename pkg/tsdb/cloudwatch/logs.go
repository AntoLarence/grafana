package cloudwatch

import (
	"fmt"
	"sync"

	"github.com/grafana/grafana/pkg/plugins"
)

func ProvideLogsService() *LogsService {
	return &LogsService{
		responseChannels: make(map[string]chan plugins.DataResponse),
		queues:           make(map[string](chan bool)),
	}
}

// LogsService provides methods for querying CloudWatch Logs.
type LogsService struct {
	channelMu sync.Mutex
	// nolint:staticcheck // plugins.DataQueryResult deprecated
	responseChannels map[string]chan plugins.DataResponse
	queues           map[string](chan bool)
	queueLock        sync.Mutex
}

// Init is called by the DI framework to initialize the instance.
func (s *LogsService) Init() error {
<<<<<<< HEAD
=======
	// nolint:staticcheck // plugins.DataQueryResult deprecated
	s.responseChannels = make(map[string]chan plugins.DataResponse)
	s.queues = make(map[string](chan bool))
>>>>>>> 6e2739a4
	return nil
}

// nolint:staticcheck // plugins.DataQueryResult deprecated
func (s *LogsService) AddResponseChannel(name string, channel chan plugins.DataResponse) error {
	s.channelMu.Lock()
	defer s.channelMu.Unlock()

	if _, ok := s.responseChannels[name]; ok {
		return fmt.Errorf("channel with name '%s' already exists", name)
	}

	s.responseChannels[name] = channel
	return nil
}

// nolint:staticcheck // plugins.DataQueryResult deprecated
func (s *LogsService) GetResponseChannel(name string) (chan plugins.DataResponse, error) {
	s.channelMu.Lock()
	defer s.channelMu.Unlock()

	if responseChannel, ok := s.responseChannels[name]; ok {
		return responseChannel, nil
	}

	return nil, fmt.Errorf("channel with name '%s' not found", name)
}

func (s *LogsService) DeleteResponseChannel(name string) {
	s.channelMu.Lock()
	defer s.channelMu.Unlock()

	if _, ok := s.responseChannels[name]; ok {
		delete(s.responseChannels, name)
		return
	}

	plog.Warn("Channel with name '" + name + "' not found")
}<|MERGE_RESOLUTION|>--- conflicted
+++ resolved
@@ -25,12 +25,7 @@
 
 // Init is called by the DI framework to initialize the instance.
 func (s *LogsService) Init() error {
-<<<<<<< HEAD
-=======
 	// nolint:staticcheck // plugins.DataQueryResult deprecated
-	s.responseChannels = make(map[string]chan plugins.DataResponse)
-	s.queues = make(map[string](chan bool))
->>>>>>> 6e2739a4
 	return nil
 }
 
